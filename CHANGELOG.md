--- conflicted
+++ resolved
@@ -1,18 +1,14 @@
-<<<<<<< HEAD
 # [12.0.0] - 2021/06/29
 
 * Breaking change: Improved state typing for some `Store` parameters. You will now have to use
   `Persistor<AppState>` instead of `Persistor`, and `WrapError<AppState>` instead of `WrapError`
   etc.
-=======
-# [11.0.2] - 2021/06/27
 
 * Global `Store(wrapReduce: ...)`. You may now globally wrap the reducer to allow for some pre or
   post-processing. Note: if the action also have a wrapReduce method, this global wrapper will be
   called AFTER (it will wrap the action's wrapper which wraps the action's reducer).
 
 * Downgraded dev_dependencies `test: ^1.16.0`
->>>>>>> aad38f68
 
 # [11.0.1] - 2021/06/22
 
