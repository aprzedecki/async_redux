buildscript {
    ext.kotlin_version = '1.3.50'
    repositories {
        google()
        jcenter()
    }

    dependencies {
<<<<<<< HEAD
        classpath 'com.android.tools.build:gradle:4.1.1'
=======
        classpath 'com.android.tools.build:gradle:3.5.0'
        classpath "org.jetbrains.kotlin:kotlin-gradle-plugin:$kotlin_version"
>>>>>>> fe13422d
    }
}

allprojects {
    repositories {
        google()
        jcenter()
    }
}

rootProject.buildDir = '../build'
subprojects {
    project.buildDir = "${rootProject.buildDir}/${project.name}"
}
subprojects {
    project.evaluationDependsOn(':app')
}

task clean(type: Delete) {
    delete rootProject.buildDir
}<|MERGE_RESOLUTION|>--- conflicted
+++ resolved
@@ -6,12 +6,8 @@
     }
 
     dependencies {
-<<<<<<< HEAD
-        classpath 'com.android.tools.build:gradle:4.1.1'
-=======
         classpath 'com.android.tools.build:gradle:3.5.0'
         classpath "org.jetbrains.kotlin:kotlin-gradle-plugin:$kotlin_version"
->>>>>>> fe13422d
     }
 }
 
